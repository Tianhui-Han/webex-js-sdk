// @ts-ignore - Types not available for @webex/common
import {Defer} from '@webex/common';

import Metrics from '../metrics';
import BEHAVIORAL_METRICS from '../metrics/constants';
import LoggerProxy from '../common/logs/logger-proxy';
import {ROAP} from '../constants';

import RoapRequest from './request';
import Meeting from '../meeting';

const TURN_DISCOVERY_TIMEOUT = 10; // in seconds

// Roap spec says that seq should start from 1, but TURN discovery works fine with seq=0
// and this is handy for us, because TURN discovery is always done before the first SDP exchange,
// so we can do it with seq=0 or not do it at all and then we create the RoapMediaConnection
// and do the SDP offer with seq=1
const TURN_DISCOVERY_SEQ = 0;

/**
 * Handles the process of finding out TURN server information from Linus.
 * This is achieved by sending a TURN_DISCOVERY_REQUEST.
 */
export default class TurnDiscovery {
  private roapRequest: RoapRequest;

  private defer?: Defer; // used for waiting for the response

  private turnInfo: {
    url: string;
    username: string;
    password: string;
  };

  private responseTimer?: ReturnType<typeof setTimeout>;

  /**
   * Constructor
   *
   * @param {RoapRequest} roapRequest
   */
  constructor(roapRequest: RoapRequest) {
    this.roapRequest = roapRequest;
    this.turnInfo = {
      url: '',
      username: '',
      password: '',
    };
  }


  /**
   * waits for TURN_DISCOVERY_RESPONSE message to arrive
   *
   * @returns {Promise}
   * @private
   * @memberof Roap
   */
  private waitForTurnDiscoveryResponse() {
    if (!this.defer) {
      LoggerProxy.logger.warn('Roap:turnDiscovery#waitForTurnDiscoveryResponse --> TURN discovery is not in progress');

      return Promise.reject(new Error('waitForTurnDiscoveryResponse() called before sendRoapTurnDiscoveryRequest()'));
    }

    const {defer} = this;

    this.responseTimer = setTimeout(() => {
      LoggerProxy.logger.warn(`Roap:turnDiscovery#waitForTurnDiscoveryResponse --> timeout! no response arrived within ${TURN_DISCOVERY_TIMEOUT} seconds`);

      defer.reject(new Error('Timed out waiting for TURN_DISCOVERY_RESPONSE'));
    }, TURN_DISCOVERY_TIMEOUT * 1000);

    LoggerProxy.logger.info('Roap:turnDiscovery#waitForTurnDiscoveryResponse --> waiting for TURN_DISCOVERY_RESPONSE...');

    return defer.promise;
  }

  /**
   * handles TURN_DISCOVERY_RESPONSE roap message
   *
   * @param {Object} roapMessage
   * @returns {void}
   * @public
   * @memberof Roap
   */
  public handleTurnDiscoveryResponse(roapMessage: object) {
    // @ts-ignore - Fix missing type
    const {headers} = roapMessage;

    if (!this.defer) {
      LoggerProxy.logger.warn('Roap:turnDiscovery#handleTurnDiscoveryResponse --> unexpected TURN discovery response');

      return;
    }

    const expectedHeaders = [
      {headerName: 'x-cisco-turn-url', field: 'url'},
      {headerName: 'x-cisco-turn-username', field: 'username'},
      {headerName: 'x-cisco-turn-password', field: 'password'},
    ];

    let foundHeaders = 0;

    headers?.forEach((receivedHeader) => {
      // check if it matches any of our expected headers
      expectedHeaders.forEach((expectedHeader) => {
        if (receivedHeader.startsWith(`${expectedHeader.headerName}=`)) {
          this.turnInfo[expectedHeader.field] = receivedHeader.substring(expectedHeader.headerName.length + 1);
          foundHeaders += 1;
        }
      });
    });

    clearTimeout(this.responseTimer);
    this.responseTimer = undefined;

    if (foundHeaders !== expectedHeaders.length) {
      LoggerProxy.logger.warn(`Roap:turnDiscovery#handleTurnDiscoveryResponse --> missing some headers, received: ${JSON.stringify(headers)}`);
      this.defer.reject(new Error(`TURN_DISCOVERY_RESPONSE missing some headers: ${JSON.stringify(headers)}`));
    }
    else {
      LoggerProxy.logger.info(`Roap:turnDiscovery#handleTurnDiscoveryResponse --> received a valid response, url=${this.turnInfo.url}`);
      this.defer.resolve();
    }
  }

  /**
   * sends the TURN_DISCOVERY_REQUEST roap request
   *
   * @param {Meeting} meeting
   * @param {Boolean} isReconnecting
   * @returns {Promise}
   * @private
   * @memberof Roap
   */
<<<<<<< HEAD
  sendRoapTurnDiscoveryRequest(meeting, isReconnecting) {
=======
  private sendRoapTurnDiscoveryRequest(meeting: Meeting, isReconnecting: boolean) {
    const seq = meeting.roapSeq + 1;

>>>>>>> ec79d2c1
    if (this.defer) {
      LoggerProxy.logger.warn('Roap:turnDiscovery#sendRoapTurnDiscoveryRequest --> already in progress');

      return Promise.resolve();
    }

    this.defer = new Defer();

    const roapMessage = {
      messageType: ROAP.ROAP_TYPES.TURN_DISCOVERY_REQUEST,
      version: ROAP.ROAP_VERSION,
      seq: TURN_DISCOVERY_SEQ,
    };

    LoggerProxy.logger.info('Roap:turnDiscovery#sendRoapTurnDiscoveryRequest --> sending TURN_DISCOVERY_REQUEST');

    return this.roapRequest
      .sendRoap({
        roapMessage,
        correlationId: meeting.correlationId,
       // @ts-ignore - Fix missing type
        locusSelfUrl: meeting.selfUrl,
        // @ts-ignore - Fix missing type
        mediaId: isReconnecting ? '' : meeting.mediaId,
        audioMuted: meeting.isAudioMuted(),
        videoMuted: meeting.isVideoMuted(),
        meetingId: meeting.id
      })
      .then(({mediaConnections}) => {
        if (mediaConnections) {
          meeting.updateMediaConnections(mediaConnections);
        }
      });
  }

  /**
   * Sends the OK message that server expects to receive
   * after it sends us TURN_DISCOVERY_RESPONSE
   *
   * @param {Meeting} meeting
   * @returns {Promise}
   */
  sendRoapOK(meeting: Meeting) {
    LoggerProxy.logger.info('Roap:turnDiscovery#sendRoapOK --> sending OK');

    return this.roapRequest.sendRoap({
      roapMessage: {
        messageType: ROAP.ROAP_TYPES.OK,
        version: ROAP.ROAP_VERSION,
        seq: TURN_DISCOVERY_SEQ,
      },
      // @ts-ignore - fix type
      locusSelfUrl: meeting.selfUrl,
      // @ts-ignore - fix type
      mediaId: meeting.mediaId,
      correlationId: meeting.correlationId,
      audioMuted: meeting.isAudioMuted(),
      videoMuted: meeting.isVideoMuted(),
      meetingId: meeting.id
    });
  }

  /**
   * Retrieves TURN server information from the backend by doing
   * a roap message exchange:
   * client                             server
   *  | -----TURN_DISCOVERY_REQUEST-----> |
   *  | <----TURN_DISCOVERY_RESPONSE----- |
   *  | --------------OK----------------> |
   *
   * This TURN discovery roap exchange is always done with seq=0.
   * The RoapMediaConnection SDP exchange always starts with seq=1,
   * so it works fine no matter if TURN discovery is done or not.
   *
   * @param {Meeting} meeting
   * @param {Boolean} isReconnecting should be set to true if this is a new
   *                                 media connection just after a reconnection
   * @returns {Promise}
   */
  doTurnDiscovery(meeting: Meeting, isReconnecting: boolean) {
    // @ts-ignore - fix type
    const isAnyClusterReachable = meeting.webex.meetings.reachability.isAnyClusterReachable();

    if (isAnyClusterReachable) {
      LoggerProxy.logger.info('Roap:turnDiscovery#doTurnDiscovery --> reachability has not failed, skipping TURN discovery');
      return Promise.resolve({turnServerInfo: undefined, turnDiscoverySkippedReason: 'reachability'});
    }

    // @ts-ignore - fix type
    if (!meeting.config.experimental.enableTurnDiscovery) {
      LoggerProxy.logger.info('Roap:turnDiscovery#doTurnDiscovery --> TURN discovery disabled in config, skipping it');

      return Promise.resolve({turnServerInfo: undefined, turnDiscoverySkippedReason: 'config'});
    }

    return this.sendRoapTurnDiscoveryRequest(meeting, isReconnecting)
      .then(() => this.waitForTurnDiscoveryResponse())
      .then(() => this.sendRoapOK(meeting))
      .then(() => {
        this.defer = undefined;

        LoggerProxy.logger.info('Roap:turnDiscovery#doTurnDiscovery --> TURN discovery completed');

        return {turnServerInfo: this.turnInfo, turnDiscoverySkippedReason: undefined};
      })
      .catch((e) => {
        // we catch any errors and resolve with no turn information so that the normal call join flow can continue without TURN
        LoggerProxy.logger.info(`Roap:turnDiscovery#doTurnDiscovery --> TURN discovery failed, continuing without TURN: ${e}`);

        Metrics.sendBehavioralMetric(
          BEHAVIORAL_METRICS.TURN_DISCOVERY_FAILURE,
          {
            correlation_id: meeting.correlationId,
            locus_id: meeting.locusUrl.split('/').pop(),
            reason: e.message,
            stack: e.stack
          }
        );

        return Promise.resolve({turnServerInfo: undefined, turnDiscoverySkippedReason: undefined});
      });
  }
}<|MERGE_RESOLUTION|>--- conflicted
+++ resolved
@@ -134,13 +134,7 @@
    * @private
    * @memberof Roap
    */
-<<<<<<< HEAD
-  sendRoapTurnDiscoveryRequest(meeting, isReconnecting) {
-=======
-  private sendRoapTurnDiscoveryRequest(meeting: Meeting, isReconnecting: boolean) {
-    const seq = meeting.roapSeq + 1;
-
->>>>>>> ec79d2c1
+  sendRoapTurnDiscoveryRequest(meeting: Meeting, isReconnecting: boolean) {
     if (this.defer) {
       LoggerProxy.logger.warn('Roap:turnDiscovery#sendRoapTurnDiscoveryRequest --> already in progress');
 
