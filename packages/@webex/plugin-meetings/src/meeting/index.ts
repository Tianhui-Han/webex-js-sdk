--- conflicted
+++ resolved
@@ -5267,53 +5267,10 @@
 
             throw error;
           })
-<<<<<<< HEAD
           // todo: the following code used to be called always after sending the roap message with the new SDP
           // now it's called independently from the roap message (so might be before it), check if that's OK
           // if not, ensure it's called after (now it's called after roap message is sent out, but we're not
           // waiting for sendRoapMediaRequest() to be resolved)
-=======
-          .then(() =>
-            logRequest(
-              this.roap.sendRoapMediaRequest({
-                sdp: this.mediaProperties.peerConnection.sdp,
-                roapSeq: this.roapSeq,
-                meeting: this, // or can pass meeting ID
-              }),
-              {
-                header: `${LOG_HEADER} sendRoapMediaRequest being sent`,
-                success: `${LOG_HEADER} sendRoadMediaRequest successful`,
-                failure: `${LOG_HEADER} Error updateMedia on send roap media request, `,
-              }
-            )
-          )
-          .then(() => this.checkForStopShare(mediaSettings.sendShare, previousSendShareStatus))
-          .then((startShare) => {
-            // This is a special case if we do an /floor grant followed by /media
-            // we actually get a OFFER from the server and a GLAR condition happens
-            if (startShare) {
-              // We are assuming that the clients are connected when doing an update
-              // @ts-ignore
-              return this.share();
-            }
-
-            return Promise.resolve();
-          })
-          .then(() =>
-            logRequest(
-              this.roap.sendRoapMediaRequest({
-                sdp: this.mediaProperties.peerConnection.sdp,
-                roapSeq: this.roapSeq,
-                meeting: this, // or can pass meeting ID
-              }),
-              {
-                header: `${LOG_HEADER} sendRoapMediaRequest being sent`,
-                success: `${LOG_HEADER} sendRoadMediaRequest successful`,
-                failure: `${LOG_HEADER} Error updateMedia on send roap media request, `,
-              }
-            )
-          )
->>>>>>> 8e9147b4
           .then(() => this.checkForStopShare(mediaSettings.sendShare, previousSendShareStatus))
           .then((startShare) => {
             // This is a special case if we do an /floor grant followed by /media
