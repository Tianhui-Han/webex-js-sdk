--- conflicted
+++ resolved
@@ -2,14 +2,8 @@
 import chai from 'chai';
 import chaiAsPromised from 'chai-as-promised';
 import sinon from 'sinon';
-<<<<<<< HEAD
 import ReconnectionManager from '@webex/plugin-meetings/src/reconnection-manager';
 import Metrics from '@webex/plugin-meetings/src/metrics';
-=======
-import Media from '@webex/plugin-meetings/src/media/index';
-
-import ReconnectionManager from '../../../../src/reconnection-manager';
->>>>>>> ec79d2c1
 
 const {assert} = chai;
 
@@ -18,7 +12,6 @@
 
 
 describe('plugin-meetings', () => {
-<<<<<<< HEAD
   describe('ReconnectionManager.reconnect', () => {
     it('uses correct TURN TLS information on the new connection', async () => {
       Metrics.postEvent = sinon.stub();
@@ -29,12 +22,6 @@
       const fakeMeeting = {
         closePeerConnections: sinon.stub().resolves({}),
         createMediaConnection: sinon.stub().returns(fakeMediaConnection),
-=======
-  describe('ReconnectionManager.reconnectMedia', () => {
-    it('uses correct TURN TLS information on reInitiatePeerconnection', async () => {
-      const fakeMeeting = {
-        setRemoteStream: sinon.stub().resolves({}),
->>>>>>> ec79d2c1
         config: {
           reconnection: {
             enabled: true,
@@ -51,11 +38,6 @@
         },
         mediaProperties: {
           unsetPeerConnection: sinon.stub(),
-<<<<<<< HEAD
-=======
-          reInitiatePeerconnection: sinon.stub().resolves({}),
-          peerConnection: sinon.stub(),
->>>>>>> ec79d2c1
         },
         roap: {
           doTurnDiscovery: sinon.stub().resolves({
@@ -65,18 +47,10 @@
               password: 'fake_turn_password',
             },
             turnDiscoverySkippedReason: undefined
-<<<<<<< HEAD
           })
         },
         statsAnalyzer: {
           updateMediaConnection: sinon.stub(),
-=======
-          }),
-          sendRoapMediaRequest: sinon.stub().resolves({}),
-        },
-        statsAnalyzer: {
-          updatePeerconnection: sinon.stub().returns(Promise.resolve()),
->>>>>>> ec79d2c1
         },
         webex: {
           meetings: {
@@ -86,7 +60,6 @@
         }
       };
 
-<<<<<<< HEAD
       const rm = new ReconnectionManager(fakeMeeting);
 
       await rm.reconnect();
@@ -96,32 +69,14 @@
       assert.calledOnce(fakeMeeting.roap.doTurnDiscovery);
       assert.calledOnce(fakeMeeting.createMediaConnection);
       assert.calledWith(fakeMeeting.createMediaConnection, {
-=======
-      Media.attachMedia = sinon.stub().resolves({});
-      const rm = new ReconnectionManager(fakeMeeting);
-
-      rm.iceState.disconnected = true;
-
-
-      await rm.reconnectMedia();
-
-      assert.calledOnce(fakeMeeting.roap.doTurnDiscovery);
-      assert.calledOnce(fakeMeeting.mediaProperties.reInitiatePeerconnection);
-      assert.calledWith(fakeMeeting.mediaProperties.reInitiatePeerconnection, {
->>>>>>> ec79d2c1
         url: 'fake_turn_url',
         username: 'fake_turn_username',
         password: 'fake_turn_password',
       });
-<<<<<<< HEAD
       assert.calledOnce(fakeMediaConnection.initiateOffer);
     });
   });
 
-=======
-    });
-  });
->>>>>>> ec79d2c1
   /**
    * Currently, testing dependent classes that aren't available at the top
    * level causes testing errors in CI based around related files. Skipping this here until a solution
