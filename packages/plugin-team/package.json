{
  "name": "@ciscospark/plugin-team",
<<<<<<< HEAD
  "version": "0.7.0",
=======
  "version": "0.7.3",
>>>>>>> ae4b619a
  "description": "",
  "license": "MIT",
  "author": "Josh Dykstra <jodykstr@cisco.com>",
  "main": "dist/index.js",
  "devMain": "src/index.js",
  "repository": "https://github.com/ciscospark/spark-js-sdk/tree/master/packages/plugin-team",
  "dependencies": {
    "@ciscospark/common": "^0.7.0",
<<<<<<< HEAD
    "@ciscospark/plugin-conversation": "^0.7.0",
    "@ciscospark/plugin-encryption": "^0.7.0",
    "@ciscospark/plugin-user": "^0.7.0",
    "@ciscospark/spark-core": "^0.7.0",
=======
    "@ciscospark/plugin-conversation": "^0.7.3",
    "@ciscospark/plugin-encryption": "^0.7.3",
    "@ciscospark/plugin-user": "^0.7.3",
    "@ciscospark/spark-core": "^0.7.3",
>>>>>>> ae4b619a
    "babel-runtime": "^6.3.19",
    "lodash": "^4.5.1"
  },
  "devDependencies": {
<<<<<<< HEAD
    "@ciscospark/plugin-wdm": "^0.7.0",
=======
    "@ciscospark/plugin-wdm": "^0.7.3",
>>>>>>> ae4b619a
    "@ciscospark/test-helper-chai": "^0.7.0",
    "@ciscospark/test-helper-mocha": "^0.7.0",
    "@ciscospark/test-helper-mock-spark": "^0.7.0",
    "@ciscospark/test-helper-sinon": "^0.7.0",
    "@ciscospark/test-helper-test-users": "^0.7.0",
    "@ciscospark/xunit-with-logs": "^0.7.0",
    "babel-eslint": "^6.1.2",
    "babel-plugin-lodash": "2.1.0",
    "babel-polyfill": "^6.3.14",
    "babel-register": "^6.4.3",
    "eslint": "^3.5.0",
    "eslint-plugin-mocha": "^4.5.1",
    "uuid": "^2.0.1"
  },
  "engines": {
    "node": ">=4"
  }
}<|MERGE_RESOLUTION|>--- conflicted
+++ resolved
@@ -1,10 +1,6 @@
 {
   "name": "@ciscospark/plugin-team",
-<<<<<<< HEAD
-  "version": "0.7.0",
-=======
   "version": "0.7.3",
->>>>>>> ae4b619a
   "description": "",
   "license": "MIT",
   "author": "Josh Dykstra <jodykstr@cisco.com>",
@@ -13,26 +9,15 @@
   "repository": "https://github.com/ciscospark/spark-js-sdk/tree/master/packages/plugin-team",
   "dependencies": {
     "@ciscospark/common": "^0.7.0",
-<<<<<<< HEAD
-    "@ciscospark/plugin-conversation": "^0.7.0",
-    "@ciscospark/plugin-encryption": "^0.7.0",
-    "@ciscospark/plugin-user": "^0.7.0",
-    "@ciscospark/spark-core": "^0.7.0",
-=======
     "@ciscospark/plugin-conversation": "^0.7.3",
     "@ciscospark/plugin-encryption": "^0.7.3",
     "@ciscospark/plugin-user": "^0.7.3",
     "@ciscospark/spark-core": "^0.7.3",
->>>>>>> ae4b619a
     "babel-runtime": "^6.3.19",
     "lodash": "^4.5.1"
   },
   "devDependencies": {
-<<<<<<< HEAD
-    "@ciscospark/plugin-wdm": "^0.7.0",
-=======
     "@ciscospark/plugin-wdm": "^0.7.3",
->>>>>>> ae4b619a
     "@ciscospark/test-helper-chai": "^0.7.0",
     "@ciscospark/test-helper-mocha": "^0.7.0",
     "@ciscospark/test-helper-mock-spark": "^0.7.0",
