/**!
 *
 * Copyright (c) 2015-2016 Cisco Systems, Inc. See LICENSE file.
 */

import {assert} from '@ciscospark/test-helper-chai';
import Mercury, {config as mercuryConfig, Socket} from '../..';
import sinon from '@ciscospark/test-helper-sinon';
import MockSpark from '@ciscospark/test-helper-mock-spark';
import MockWebSocket from '../lib/mock-web-socket';
import uuid from 'uuid';
import promiseTick from '../lib/promise-tick';
import lolex from 'lolex';

describe(`plugin-mercury`, () => {
  describe(`Mercury`, () => {
    describe(`Events`, () => {
      let clock,
        mercury,
        mockWebSocket,
        socketOpenStub,
        spark;

      const fakeTestMessage = {
        id: uuid.v4(),
        data: {
          eventType: `fake.test`
        },
        timestamp: Date.now(),
        trackingId: `suffix_${uuid.v4()}_${Date.now()}`
      };

      const statusStartTypingMessage = {
        id: uuid.v4(),
        data: {
          eventType: `status.start_typing`,
          actor: {
            id: `actorId`
          },
          conversationId: uuid.v4()
        },
        timestamp: Date.now(),
        trackingId: `suffix_${uuid.v4()}_${Date.now()}`
      };

      beforeEach(() => {
        clock = lolex.install(Date.now());
      });

      afterEach(() => {
        clock.uninstall();
      });

      beforeEach(() => {
        spark = new MockSpark({
          children: {
            mercury: Mercury
          }
        });

        spark.trackingId = `fakeTrackingId`;
        spark.config.mercury = mercuryConfig.mercury;

        spark.logger = console;

        mockWebSocket = new MockWebSocket();
        sinon.stub(Socket, `getWebSocketConstructor`).returns(() => mockWebSocket);

        const origOpen = Socket.prototype.open;
        socketOpenStub = sinon.stub(Socket.prototype, `open`, function(...args) {
          const promise = Reflect.apply(origOpen, this, args);
          process.nextTick(() => mockWebSocket.open());
          return promise;
        });

        mercury = spark.mercury;
      });

      afterEach(() => {
        if (socketOpenStub) {
          socketOpenStub.restore();
        }

        if (Socket.getWebSocketConstructor.restore) {
          Socket.getWebSocketConstructor.restore();
        }
      });

      describe(`when connected`, () => {
        it(`emits the \`online\` event`, () => {
          const spy = sinon.spy();
          mercury.on(`online`, spy);
          const promise = mercury.connect();
          mockWebSocket.open();
          return promise
            .then(() => assert.called(spy));
        });
      });

      describe(`when disconnected`, () => {
        it(`emits the \`offline\` event`, () => {
          const spy = sinon.spy();
          mercury.on(`offline`, spy);
          const promise = mercury.connect();
          mockWebSocket.open();
          return promise
            .then(() => {
              const promise = mercury.disconnect();
              mockWebSocket.emit(`close`, {
                code: 1000,
                reason: `Done`
              });
              return promise;
            })
            .then(() => assert.calledOnce(spy));
        });

        describe(`when reconnected`, () => {
          it(`emits the \`online\` event`, () => {
            const spy = sinon.spy();
            mercury.on(`online`, spy);

            const promise = mercury.connect();
            mockWebSocket.open();
            return promise
              .then(() => assert.calledOnce(spy))
              .then(() => mockWebSocket.emit(`close`, {code: 1000, reason: `Idle`}))
              .then(() => mercury.connect())
              .then(() => assert.calledTwice(spy));
          });
        });
      });

      describe(`when \`mercury.buffer_state\` is received`, () => {
        // This test is here because the buffer states message may arrive before
        // the mercury Promise resolves.
        it(`gets emitted`, (done) => {
          const bufferStateSpy = sinon.spy();
          const onlineSpy = sinon.spy();

          mercury.on(`event:mercury.buffer_state`, bufferStateSpy);
          mercury.on(`online`, onlineSpy);

          Socket.getWebSocketConstructor.returns(() => {
            process.nextTick(() => {
              assert.isTrue(mercury.connecting, `Mercury is still connecting`);
              assert.isFalse(mercury.connected, `Mercury has not yet connected`);
<<<<<<< HEAD
              assert.notCalled(onlineSpy);
=======
              // Note: no comment on notCalled because of a change in sinon
              assert.notCalled(onlineSpy);

>>>>>>> 28095789
              mockWebSocket.emit(`message`, {
                data: JSON.stringify({
                  data: {
                    eventType: `mercury.buffer_state`
                  }
                })
              });

              promiseTick(1)
                .then(() => {
                  assert.calledOnce(bufferStateSpy);
                  done();
                })
                .catch(done);

            });
            return mockWebSocket;
          });

          // eslint-disable-next-line
          mockWebSocket.send = function noop() {};
          mercury.connect();
        });
      });

      describe(`when a CloseEvent is received`, () => {
        const events = [
          {
            code: 1000,
            reason: `idle`,
            action: `reconnect`
          },
          {
            code: 1000,
            reason: `done (forced)`,
            action: `reconnect`
          },
          {
            code: 1000,
            reason: `pong not received`,
            action: `reconnect`
          },
          {
            code: 1000,
            reason: `pong mismatch`,
            action: `reconnect`
          },
          {
            code: 1000,
            action: `close`
          },
          {
            code: 1003,
            action: `close`
          },
          {
            code: 1001,
            action: `reconnect`
          },
          {
            code: 1005,
            action: `reconnect`
          },
          {
            code: 1006,
            action: `reconnect`
          },
          {
            code: 1011,
            action: `reconnect`
          },
          {
            code: 4000,
            action: `replace`
          },
          {
            action: `close`
          }
        ];

        events.forEach((def) => {
          const {action, reason, code} = def;
          let description;
          if (code && reason) {
            description = `with code \`${code}\` and reason \`${reason}\``;
          }
          else if (code) {
            description = `with code \`${code}\``;
          }
          else if (reason) {
            description = `with reason \`${reason}\``;
          }

          describe(`when an event ${description} is received`, () => {
            it(`takes the ${action} action`, () => {
              if (mercury._reconnect.restore) {
                mercury._reconnect.restore();
              }

              sinon.spy(mercury, `connect`);

              const offlineSpy = sinon.spy();
              const permanentSpy = sinon.spy();
              const transientSpy = sinon.spy();
              const replacedSpy = sinon.spy();

              mercury.on(`offline`, offlineSpy);
              mercury.on(`offline.permanent`, permanentSpy);
              mercury.on(`offline.transient`, transientSpy);
              mercury.on(`offline.replaced`, replacedSpy);

              const promise = mercury.connect();
              mockWebSocket.open();
              return promise
                .then(() => {
                  // Make sure mercury.connect has a call count of zero
                  mercury.connect.reset();

                  mockWebSocket.emit(`close`, {code, reason});
                  return promiseTick(1);
                })
                .then(() => {
                  assert.called(offlineSpy);
                  assert.calledWith(offlineSpy, {code, reason});
                  switch (action) {
                  case `close`:
                    assert.called(permanentSpy);
                    assert.notCalled(transientSpy);
                    assert.notCalled(replacedSpy);
                    break;
                  case `reconnect`:
                    assert.notCalled(permanentSpy);
                    assert.called(transientSpy);
                    assert.notCalled(replacedSpy);
                    break;
                  case `replace`:
                    assert.notCalled(permanentSpy);
                    assert.notCalled(transientSpy);
                    assert.called(replacedSpy);
                    break;
                  default:
                    assert(false, `unreachable code reached`);
                  }
                  assert.isFalse(mercury.connected, `Mercury is not connected`);
                  if (action === `reconnect`) {
                    assert.called(mercury.connect);
                    assert.isTrue(mercury.connecting, `Mercury is connecting`);
                    // Block until reconnect completes so logs don't overlap
                    return mercury.connect();
                  }

                  assert.notCalled(mercury.connect);
                  assert.isFalse(mercury.connecting, `Mercury is not connecting`);
                  return Promise.resolve();
                });
            });
          });
        });
      });

      describe(`when a MessageEvent is received`, () => {
        it(`processes the Event via any autowired event handlers`, () => {
          spark.fake = {
            processTestEvent: sinon.spy()
          };

          const promise = mercury.connect();
          mockWebSocket.open();
          return promise
            .then(() => {
              mockWebSocket.emit(`message`, {data: JSON.stringify(fakeTestMessage)});
              return promiseTick(1);
            })
            .then(() => {
              assert.called(spark.fake.processTestEvent);
            });
        });

        it(`emits the Mercury envelope`, () => {
          const startSpy = sinon.spy();
          const stopSpy = sinon.spy();

          mercury.on(`event:status.start_typing`, startSpy);
          mercury.on(`event:status.stop_typing`, stopSpy);

          const promise = mercury.connect();
          mockWebSocket.open();
          return promise
            .then(() => {
              mockWebSocket.emit(`message`, {data: JSON.stringify(statusStartTypingMessage)});
              return promiseTick(1);
            })
            .then(() => {
              assert.calledOnce(startSpy);
              assert.notCalled(stopSpy);
              assert.calledWith(startSpy, statusStartTypingMessage);
            });
        });

        it(`emits the Mercury envelope named by the Mercury event's eventType`, () => {
          const startSpy = sinon.spy();
          const stopSpy = sinon.spy();

          mercury.on(`event:status.start_typing`, startSpy);
          mercury.on(`event:status.stop_typing`, stopSpy);

          const promise = mercury.connect();
          mockWebSocket.open();
          return promise
            .then(() => {
              mockWebSocket.emit(`message`, {data: JSON.stringify(statusStartTypingMessage)});
              return promiseTick(1);
            })
            .then(() => {
              assert.calledOnce(startSpy);
              assert.notCalled(stopSpy);
              assert.calledWith(startSpy, statusStartTypingMessage);
            });
        });
      });

      describe(`when a sequence number is skipped`, () => {
        it(`emits an event`, () => {
          const spy = sinon.spy();
          mercury.on(`sequence-mismatch`, spy);
          const promise = mercury.connect();
          mockWebSocket.open();
          return promise
            .then(() => {
              mockWebSocket.emit(`message`, {
                data: JSON.stringify({
                  sequenceNumber: 2,
                  id: `mockid`
                })
              });
              mockWebSocket.emit(`message`, {
                data: JSON.stringify({
                  sequenceNumber: 4,
                  id: `mockid`
                })
              });
              assert.called(spy);
            });
        });
      });
    });
  });

  /*
  // On mercury:
  online
  offline
  offline.transient
  offline.permanent
  offline.replaced
  event
  event:locus.participant_joined
  mockWebSocket.connection-failed
  mockWebSocket.sequence-mismatch

  // On spark:
  mercury.online
  mercury.offline
  mercury.offline.transient
  mercury.offline.permanent
  mercury.offline.replaced
  mercury.event
  mercury.event:locus.participant_joined
  mercury.mockWebSocket.connection-failed
  mercury.mockWebSocket.sequence-mismatch

  // TODO go through all it(`emits...`) and make sure corresponding tests are here
  */
});<|MERGE_RESOLUTION|>--- conflicted
+++ resolved
@@ -145,13 +145,7 @@
             process.nextTick(() => {
               assert.isTrue(mercury.connecting, `Mercury is still connecting`);
               assert.isFalse(mercury.connected, `Mercury has not yet connected`);
-<<<<<<< HEAD
               assert.notCalled(onlineSpy);
-=======
-              // Note: no comment on notCalled because of a change in sinon
-              assert.notCalled(onlineSpy);
-
->>>>>>> 28095789
               mockWebSocket.emit(`message`, {
                 data: JSON.stringify({
                   data: {
