--- conflicted
+++ resolved
@@ -7,17 +7,12 @@
   flex-direction: column;
 }
 
-<<<<<<< HEAD
-=======
 .logo {
   width: 60px;
   height: 60px;
   margin: auto;
-  background: transparent url('./logo-spark.png') no-repeat;
-  background-size: cover;
 }
 
->>>>>>> 1491ea71
 .spinner-container {
   position: relative;
   width: 25px;
